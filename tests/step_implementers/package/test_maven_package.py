import os
<<<<<<< HEAD
import sys
=======
import sh
from io import IOBase
>>>>>>> 2d9677a7
from pathlib import Path
from unittest.mock import patch
import sh

from testfixtures import TempDirectory

import tssc

from tests.helpers.base_tssc_test_case import BaseTSSCTestCase
from tests.helpers.test_utils import run_step_test_with_result_validation, Any

def create_mvn_side_effect(pom_file, artifact_parent_dir, artifact_names):
    """simulates what mvn does by touching files.

    Notes
    -----

    Supports

    - mvn clean
    - mvn install

    """
    target_dir_path = os.path.join(
        os.path.dirname(os.path.abspath(pom_file)),
        artifact_parent_dir)


    def mvn_side_effect(*args, **kwargs):
        if 'clean' in args:
            if os.path.exists(target_dir_path):
                os.rmdir(target_dir_path)

        if 'install' in args:
            os.mkdir(target_dir_path)

            for artifact_name in artifact_names:
                artifact_path = os.path.join(
                    target_dir_path,
                    artifact_name
                )
                Path(artifact_path).touch()

    return mvn_side_effect


class TestStepImplementerPackageMaven(BaseTSSCTestCase):
    @patch('sh.mvn', create=True)
    def test_mvn_quickstart_single_jar_no_pom(self, mvn_mock):
        with TempDirectory() as temp_dir:
            temp_dir.write('src/main/java/com/mycompany/app/App.java',b'''package com.mycompany.app;
    public class App {
        public static void main( String[] args ) {
            System.out.println( "Hello World!" );
        }
    }''')
            config = {
                'tssc-config': {
                    'package': {
                        'implementer': 'Maven',
                    }
                }
            }
            factory = tssc.TSSCFactory(config)
            with self.assertRaisesRegex(
                    ValueError,
                    'Given pom file does not exist: .*'):
                factory.run_step('package')

    @patch('sh.mvn', create=True)
    def test_mvn_quickstart_single_jar(self, mvn_mock):
        artifact_id = 'my-app'
        version = '1.0'
        package = 'jar'
        with TempDirectory() as temp_dir:
            temp_dir.write('src/main/java/com/mycompany/app/App.java',b'''package com.mycompany.app;
    public class App {
        public static void main( String[] args ) {
            System.out.println( "Hello World!" );
        }
    }''')
            temp_dir.write(
                'pom.xml',
                bytes('''<project>
        <modelVersion>4.0.0</modelVersion>
        <groupId>com.mycompany.app</groupId>
        <artifactId>{artifact_id}</artifactId>
        <version>{version}</version>
        <properties>
            <maven.compiler.source>1.8</maven.compiler.source>
            <maven.compiler.target>1.8</maven.compiler.target>
        </properties>
    </project>'''.format(artifact_id=artifact_id, version=version), 'utf-8')
            )
            pom_file_path = os.path.join(temp_dir.path, 'pom.xml')
            config = {
                'tssc-config': {
                    'package': {
                        'implementer': 'Maven',
                        'config': {
                            'pom-file': str(pom_file_path)
                        }
                    }
                }
            }
            artifact_file_name = '{artifact_id}-{version}.{package}'.format(
                artifact_id=artifact_id,
                version=version,
                package=package
            )
            expected_step_results = {
                'tssc-results': {
                    'package': {
                        'artifacts': [{
                            'path': os.path.join(
                                temp_dir.path,
                                'target',
                                artifact_file_name
                            ),
                            'artifact-id': artifact_id,
                            'group-id': 'com.mycompany.app',
                            'package-type': package,
                            'pom-path': str(pom_file_path)
                        }]
                    }
                }
            }

            mvn_mock.side_effect = create_mvn_side_effect(pom_file_path,
                                                          'target',
                                                          [artifact_file_name])
            run_step_test_with_result_validation(temp_dir, 'package', config, expected_step_results)
            settings_file_path = temp_dir.path + "/tssc-working/package/settings.xml"
            mvn_mock.assert_called_once_with(
                'clean',
                'install',
                '-f',
                pom_file_path,
<<<<<<< HEAD
                '-s',
                settings_file_path,
                _out=sys.stdout,
                _err=sys.stderr
=======
                _out=Any(IOBase),
                _err=Any(IOBase)
>>>>>>> 2d9677a7
            )

    @patch('sh.mvn', create=True)
    def test_mvn_quickstart_no_jar(self, mvn_mock):
        artifact_id = 'my-app'
        version = '1.0'
        package = 'jar'
        with TempDirectory() as temp_dir:
            temp_dir.write('src/main/java/com/mycompany/app/App.java',b'''package com.mycompany.app;
    public class App {
        public static void main( String[] args ) {
            System.out.println( "Hello World!" );
        }
    }''')
            temp_dir.write(
                'pom.xml',
                bytes('''<project>
        <modelVersion>4.0.0</modelVersion>
        <groupId>com.mycompany.app</groupId>
        <artifactId>{artifact_id}</artifactId>
        <version>{version}</version>
    </project>'''.format(artifact_id=artifact_id, version=version), 'utf-8')
            )
            pom_file_path = os.path.join(temp_dir.path, 'pom.xml')
            config = {
                'tssc-config': {
                    'package': {
                        'implementer': 'Maven',
                        'config': {
                            'pom-file': str(pom_file_path)
                        }
                    }
                }
            }
            artifact_file_name = '{artifact_id}-{version}.{package}'.format(
                artifact_id=artifact_id,
                version=version,
                package=package
            )
            expected_step_results = {
                'tssc-results': {
                    'package': {
                        'artifacts': [{
                            'path': os.path.join(
                                temp_dir.path,
                                'target',
                                artifact_file_name
                            ),
                            'artifact-id': 'my-app',
                            'group-id': 'com.mycompany.app'
                        }]
                    }
                }
            }

            # NOTE:
            # sort of hacking this test by passing in no artifacts to cause the no artifacts error message
            # because can't figure out how to create a pom that doesn't generate any artifacts
            mvn_mock.side_effect = create_mvn_side_effect(pom_file_path, 'target', [])

            with self.assertRaisesRegex(
                    ValueError,
                    'pom resulted in 0 with expected artifact extensions (.*), this is unsupported'):
                run_step_test_with_result_validation(temp_dir, 'package', config, expected_step_results)

    @patch('sh.mvn', create=True)
    def test_mvn_multiple_jars(self, mvn_mock):
        artifact_id = 'my-app'
        version = '1.0'
        package = 'jar'
        with TempDirectory() as temp_dir:
            temp_dir.write('src/main/java/com/mycompanya/app/App.java',b'''package com.mycompanya.app;
    public class App {
        public static void main( String[] args ) {
            System.out.println( "Hello World!" );
        }
    }''')
            temp_dir.write('src/main/java/com/mycompanyb/app/App.java',b'''package com.mycompanyb.app;
    public class App {
        public static void main( String[] args ) {
            System.out.println( "Hello World!" );
        }
    }''')
            temp_dir.write(
                'pom.xml',
                bytes('''<project>
        <modelVersion>4.0.0</modelVersion>
        <groupId>com.mycompany.app</groupId>
        <artifactId>{artifact_id}</artifactId>
        <version>{version}</version>
        <properties>
            <maven.compiler.source>1.8</maven.compiler.source>
            <maven.compiler.target>1.8</maven.compiler.target>
        </properties>
        <build>
            <plugins>
                <plugin>
                    <artifactId>maven-assembly-plugin</artifactId>
                    <executions>
                        <execution>
                            <id>jar1</id>
                            <phase>package</phase>
                            <goals>
                                <goal>single</goal>
                            </goals>
                            <configuration>
                                <archive>
                                    <manifest>
                                        <mainClass>com.mycompanya.app.App</mainClass>
                                    </manifest>
                                </archive>
                                <descriptorRefs>
                                    <descriptorRef>jar-with-dependencies</descriptorRef>
                                </descriptorRefs>
                                <finalName>companya</finalName>
                            </configuration>
                        </execution>
                        <execution>
                            <id>jar2</id>
                            <phase>package</phase>
                            <goals>
                                <goal>single</goal>
                            </goals>
                            <configuration>
                                <archive>
                                    <manifest>
                                        <mainClass>com.mycompanyb.app.App</mainClass>
                                    </manifest>
                                </archive>
                                <descriptorRefs>
                                    <descriptorRef>jar-with-dependencies</descriptorRef>
                                </descriptorRefs>
                                <finalName>companyb</finalName>
                            </configuration>
                        </execution>
                    </executions>
                </plugin>
            </plugins>
        </build>
    </project>'''.format(artifact_id=artifact_id, version=version), 'utf-8')
            )
            pom_file_path = os.path.join(temp_dir.path, 'pom.xml')
            config = {
                'tssc-config': {
                    'package': {
                        'implementer': 'Maven',
                        'config': {
                            'pom-file': str(pom_file_path)
                        }
                    }
                }
            }
            factory = tssc.TSSCFactory(config)
            artifact_file_name = '{artifact_id}-{version}.{package}'.format(
                artifact_id=artifact_id,
                version=version,
                package=package
            )

            mvn_mock.side_effect = create_mvn_side_effect(
                pom_file_path,
                'target',
                [
                    'companya-{version}-jar-with-dependencies.jar'.format(version=version),
                    'companyb-{version}-jar-with-dependencies.jar'.format(version=version),
                    artifact_file_name
                ]
            )

            with self.assertRaisesRegex(
                    ValueError,
                    'pom resulted in multiple artifacts with expected artifact extensions (.*), this is unsupported'):
                factory.run_step('package')

    @patch('sh.mvn', create=True)
    def test_pom_file_valid_old_empty_jar(self, mvn_mock):
        artifact_id = 'my-app'
        version = '42.1'
        package = 'jar'
        with TempDirectory() as temp_dir:
            temp_dir.write(
                'pom.xml',
                bytes('''<project>
        <modelVersion>4.0.0</modelVersion>
        <groupId>com.mycompany.app</groupId>
        <artifactId>{artifact_id}</artifactId>
        <version>{version}</version>
    </project>'''.format(artifact_id=artifact_id, version=version), 'utf-8')
            )
            pom_file_path = os.path.join(temp_dir.path, 'pom.xml')
            config = {
                'tssc-config': {
                    'package': {
                        'implementer': 'Maven',
                        'config': {
                            'pom-file': str(pom_file_path)
                        }
                    }
                }
            }
            artifact_file_name = '{artifact_id}-{version}.{package}'.format(
                artifact_id=artifact_id,
                version=version,
                package=package
            )
            expected_step_results = {
                'tssc-results': {
                    'package': {
                        'artifacts': [{
                            'path': os.path.join(temp_dir.path, 'target', artifact_file_name),
                            'artifact-id': artifact_id,
                            'group-id': 'com.mycompany.app',
                            'package-type': package,
                            'pom-path': str(pom_file_path)
                        }]
                    }
                }
            }

            mvn_mock.side_effect = create_mvn_side_effect(pom_file_path, 'target', [artifact_file_name])
            run_step_test_with_result_validation(temp_dir, 'package', config, expected_step_results)
            settings_file_path = temp_dir.path + "/tssc-working/package/settings.xml"
            mvn_mock.assert_called_once_with(
                'clean',
                'install',
                '-f',
                pom_file_path,
<<<<<<< HEAD
                '-s',
                settings_file_path,
                _out=sys.stdout,
                _err=sys.stderr
=======
                _out=Any(IOBase),
                _err=Any(IOBase)
>>>>>>> 2d9677a7
            )

    @patch('sh.mvn', create=True)
    def test_pom_file_valid_with_namespace_empty_jar(self, mvn_mock):
        artifact_id = 'my-app'
        version = '42.1'
        package = 'jar'
        with TempDirectory() as temp_dir:
            temp_dir.write(
                'pom.xml',
                bytes('''<?xml version="1.0"?>
    <project xsi:schemaLocation="http://maven.apache.org/POM/4.0.0 http://maven.apache.org/xsd/maven-4.0.0.xsd"
      xmlns="http://maven.apache.org/POM/4.0.0"
      xmlns:xsi="http://www.w3.org/2001/XMLSchema-instance">
        <modelVersion>4.0.0</modelVersion>
        <groupId>com.mycompany.app</groupId>
        <artifactId>{artifact_id}</artifactId>
        <version>{version}</version>
    </project>'''.format(artifact_id=artifact_id, version=version), 'utf-8')
            )
            pom_file_path = os.path.join(temp_dir.path, 'pom.xml')

            config = {
                'tssc-config': {
                    'package': {
                        'implementer': 'Maven',
                        'config': {
                            'pom-file': str(pom_file_path)
                        }
                    }
                }
            }
            artifact_file_name = '{artifact_id}-{version}.{package}'.format(
                artifact_id=artifact_id,
                version=version,
                package=package
            )
            expected_step_results = {
                'tssc-results': {
                    'package': {
                        'artifacts': [{
                            'path': os.path.join(temp_dir.path, 'target', artifact_file_name),
                            'artifact-id': artifact_id,
                            'group-id': 'com.mycompany.app',
                            'package-type': package,
                            'pom-path': str(pom_file_path)
                        }]
                    }
                }
            }
            mvn_mock.side_effect = create_mvn_side_effect(pom_file_path, 'target', [artifact_file_name])
            run_step_test_with_result_validation(temp_dir, 'package', config, expected_step_results)
            settings_file_path = temp_dir.path + "/tssc-working/package/settings.xml"
            mvn_mock.assert_called_once_with(
                'clean',
                'install',
                '-f',
                pom_file_path,
<<<<<<< HEAD
                '-s',
                settings_file_path,
                _out=sys.stdout,
                _err=sys.stderr
=======
                _out=Any(IOBase),
                _err=Any(IOBase)
>>>>>>> 2d9677a7
            )

    @patch('sh.mvn', create=True, side_effect = sh.ErrorReturnCode('mvn clean install', b'mock out', b'Failed to execute goal org.apache.maven.plugins:maven-compiler-plugin:3.1:compile (default-compile) on project my-app: Compilation failure: Compilation failure'))
    def test_mvn_quickstart_single_jar_java_error(self, mvn_mock):
        with TempDirectory() as temp_dir:
            temp_dir.write('src/main/java/com/mycompany/app/App.java',b'''package com.mycompany.app;
    public class Fail {
        public static void main( String[] args ) {
            System.out.println( "Hello World!" );
        }
    }''')
            temp_dir.write('pom.xml',b'''<project>
        <modelVersion>4.0.0</modelVersion>
        <groupId>com.mycompany.app</groupId>
        <artifactId>my-app</artifactId>
        <version>1.0</version>
    </project>''')
            pom_file_path = os.path.join(temp_dir.path, 'pom.xml')
            config = {
                'tssc-config': {
                    'package': {
                        'implementer': 'Maven',
                        'config': {
                            'pom-file': str(pom_file_path)
                        }
                    }
                }
            }
            factory = tssc.TSSCFactory(config)
            with self.assertRaisesRegex(
                    RuntimeError,
                    'Error invoking mvn:.*'):
                factory.run_step('package')

    @patch('sh.mvn', create=True)
    def test_default_pom_file_missing(self, mvn_mock):
        config = {
            'tssc-config': {
                'package': {
                    'implementer': 'Maven'
                }
            }
        }
        factory = tssc.TSSCFactory(config)
        with self.assertRaisesRegex(
                ValueError,
                "Given pom file does not exist: pom.xml"):
            factory.run_step('package')

    @patch('sh.mvn', create=True)
    def test_runtime_pom_file_missing(self, mvn_mock):
        config = {
            'tssc-config': {
                'package': {
                    'implementer': 'Maven'
                }
            }
        }
        factory = tssc.TSSCFactory(config)
        with self.assertRaisesRegex(
                ValueError,
                "Given pom file does not exist: does-not-exist-pom.xml"):

            factory.config.set_step_config_overrides(
                'package',
                {'pom-file': 'does-not-exist-pom.xml'})
            factory.run_step('package')

    @patch('sh.mvn', create=True)
    def test_config_file_pom_file_missing(self, mvn_mock):
        config = {
            'tssc-config': {
                'package': {
                    'implementer': 'Maven',
                    'config': {
                        'pom-file': 'does-not-exist.pom'
                    }
                }
            }
        }
        factory = tssc.TSSCFactory(config)
        with self.assertRaisesRegex(
                ValueError,
                'Given pom file does not exist: does-not-exist.pom'):
            factory.run_step('package')

    @patch('sh.mvn', create=True)
    def test_config_file_pom_file_none_value(self, mvn_mock):
        config = {
            'tssc-config': {
                'package': {
                    'implementer': 'Maven',
                    'config': {
                        'pom-file': None
                    }
                }
            }
        }
        factory = tssc.TSSCFactory(config)
        with self.assertRaisesRegex(
                AssertionError,
                r"The runtime step configuration \(\{'pom-file': None, 'artifact-extensions': \['jar', 'war', 'ear'\], 'artifact-parent-dir': 'target'\}\) is missing the required configuration keys \(\['pom-file'\]\)"):
            factory.run_step('package')

    @patch('sh.mvn', create=True, side_effect = sh.ErrorReturnCode('mvn clean install', b'mock out', b'mock error'))
    def test_mvn_error_return_code(self, mvn_mock):
        artifact_id = 'my-app'
        version = '1.0'
        package = 'jar'
        with TempDirectory() as temp_dir:
            temp_dir.write('src/main/java/com/mycompany/app/App.java',b'''package com.mycompany.app;
    public class App {
        public static void main( String[] args ) {
            System.out.println( "Hello World!" );
        }
    }''')
            temp_dir.write(
                'pom.xml',
                bytes('''<project>
        <modelVersion>4.0.0</modelVersion>
        <groupId>com.mycompany.app</groupId>
        <artifactId>{artifact_id}</artifactId>
        <version>{version}</version>
        <properties>
            <maven.compiler.source>1.8</maven.compiler.source>
            <maven.compiler.target>1.8</maven.compiler.target>
        </properties>
    </project>'''.format(artifact_id=artifact_id, version=version), 'utf-8')
            )
            pom_file_path = os.path.join(temp_dir.path, 'pom.xml')
            config = {
                'tssc-config': {
                    'package': {
                        'implementer': 'Maven',
                        'config': {
                            'pom-file': str(pom_file_path)
                        }
                    }
                }
            }
            artifact_file_name = '{artifact_id}-{version}.{package}'.format(
                artifact_id=artifact_id,
                version=version,
                package=package
            )
            expected_step_results = {
                'tssc-results': {
                    'package': {
                        'artifacts': [{
                            'path': os.path.join(
                                temp_dir.path,
                                'target',
                                artifact_file_name
                            ),
                            'artifact-id': artifact_id,
                            'group-id': 'com.mycompany.app',
                            'pom-path': str(pom_file_path),
                            'package-type': 'jar'
                        }]
                    }
                }
            }

            with self.assertRaisesRegex(
                    RuntimeError,
                    'Error invoking mvn:.*'):
                run_step_test_with_result_validation(temp_dir, 'package', config, expected_step_results)<|MERGE_RESOLUTION|>--- conflicted
+++ resolved
@@ -1,10 +1,6 @@
 import os
-<<<<<<< HEAD
-import sys
-=======
 import sh
 from io import IOBase
->>>>>>> 2d9677a7
 from pathlib import Path
 from unittest.mock import patch
 import sh
@@ -143,15 +139,10 @@
                 'install',
                 '-f',
                 pom_file_path,
-<<<<<<< HEAD
                 '-s',
                 settings_file_path,
-                _out=sys.stdout,
-                _err=sys.stderr
-=======
                 _out=Any(IOBase),
                 _err=Any(IOBase)
->>>>>>> 2d9677a7
             )
 
     @patch('sh.mvn', create=True)
@@ -379,15 +370,10 @@
                 'install',
                 '-f',
                 pom_file_path,
-<<<<<<< HEAD
                 '-s',
                 settings_file_path,
-                _out=sys.stdout,
-                _err=sys.stderr
-=======
                 _out=Any(IOBase),
                 _err=Any(IOBase)
->>>>>>> 2d9677a7
             )
 
     @patch('sh.mvn', create=True)
@@ -446,15 +432,10 @@
                 'install',
                 '-f',
                 pom_file_path,
-<<<<<<< HEAD
                 '-s',
                 settings_file_path,
-                _out=sys.stdout,
-                _err=sys.stderr
-=======
                 _out=Any(IOBase),
                 _err=Any(IOBase)
->>>>>>> 2d9677a7
             )
 
     @patch('sh.mvn', create=True, side_effect = sh.ErrorReturnCode('mvn clean install', b'mock out', b'Failed to execute goal org.apache.maven.plugins:maven-compiler-plugin:3.1:compile (default-compile) on project my-app: Compilation failure: Compilation failure'))
