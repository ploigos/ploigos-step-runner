--- conflicted
+++ resolved
@@ -344,14 +344,9 @@
                     'json:target/cucumber/cucumber.json',
                 'test',
                 '-f', pom_file_path,
-<<<<<<< HEAD
                 '-s', settings_file_path,
-                _out=stdout,
-                _err=stderr
-=======
                 _out=Any(IOBase),
                 _err=Any(IOBase)
->>>>>>> 2d9677a7
             )
 
     @patch('sh.mvn', create=True)
@@ -432,14 +427,9 @@
                     'json:target/cucumber/cucumber.json',
                 'test',
                 '-f', pom_file_path,
-<<<<<<< HEAD
                 '-s', settings_file_path,
-                _out=stdout,
-                _err=sys.stderr
-=======
                 _out=Any(IOBase),
                 _err=Any(IOBase)
->>>>>>> 2d9677a7
             )
 
     def test_uat_test_missing_surefire_plugin_in_pom(self):
@@ -629,14 +619,9 @@
                     'json:target/cucumber/cucumber.json',
                 'test',
                 '-f', pom_file_path,
-<<<<<<< HEAD
                 '-s', settings_file_path,
-                _out=stdout,
-                _err=stderr
-=======
                 _out=Any(IOBase),
                 _err=Any(IOBase)
->>>>>>> 2d9677a7
             )
 
     @patch('sh.mvn', create=True)
@@ -768,14 +753,9 @@
                     'json:target/custom-cucumber/cucumber.json',
                 'test',
                 '-f', pom_file_path,
-<<<<<<< HEAD
                 '-s', settings_file_path,
-                _out=stdout,
-                _err=stderr
-=======
                 _out=Any(IOBase),
                 _err=Any(IOBase)
->>>>>>> 2d9677a7
             )
 
     @patch('sh.mvn', create=True)
@@ -868,12 +848,7 @@
                     'json:target/cucumber/cucumber.json',
                 'test',
                 '-f', pom_file_path,
-<<<<<<< HEAD
                 '-s', settings_file_path,
-                _out=stdout,
-                _err=stderr
-=======
                 _out=Any(IOBase),
                 _err=Any(IOBase)
->>>>>>> 2d9677a7
             )