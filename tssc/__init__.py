"""Trusted Software Supply Chain Library (tssc) main entry point.

Command-Line Options
--------------------

    -h, --help
        show this help message and exit

    -s STEP, --step STEP
        TSSC workflow step to run

    -e ENVIRONMENT, --environment  ENVIRONMENT
        The environment to run this step against.

    -c CONFIG [CONFIG ...], --config CONFIG [CONFIG ...]
        TSSC workflow configuration files, or directories containing files, in yml or json

    -r RESULTS_DIR, --results-dir RESULTS_DIR
        TSSC workflow results file in yml or json

    --step-config STEP_CONFIG_KEY=STEP_CONFIG_VALUE [STEP_CONFIG_KEY=STEP_CONFIG_VALUE ...]
        Override step config provided by the given TSSC
        config-file with these arguments.

Step Configuration
------------------

### Steps

* generate-metadata
* tag-source
* static-code-analysis
* package
* unit-test
* push-artifacts
* create-container-image
* push-container-image
* container-image-unit-test
* container-image-static-compliance-scan
* container-image-static-vulnerability-scan
* create-deployment-environment
* deploy
* validate-environment-configuration
* uat
* runtime-vulnerability-scan
* canary-test
* publish-workflow-results

### Variable Precedence

From least precedence to highest precedence.

    1. StepImplementer implementation provided configuration defaults
    2. Global Configuration Defaults (tssc-config.global-defaults)
    3. Global Environment Configuration Defaults (tssc-config.global-environment-defaults)
    4. Step Configuration (tssc-config.{STEP_NAME}.config)
    5. Step Environment Configuration
         (tssc-config.{STEP_NAME}.environment-config.{ENVIRONMENT_NAME})
    6. Step Configuration Runtime Overrides (--environment arugment to tssc main entry point)

** Example 1 **

    ---
    tssc-config:
      # List of decryptors to use to decrypt any encrypted configuration.
      config-decryptors:
      - implementer: SOPS
        #config:
        #  additional_sops_args: [
        #    '--any-valid-sops-cmd-arg-here=value',
        #    '--aws-profile=FOO'
        #  ]

      # Dictionary of configuration options which will be used in step configuration if that
      # step does not have a specific value for that configuration already or one is not
      # given by global-environment-defaults.
      global-defaults:
        # A sample config option with a default global value.
        # Overrides
        #   * StepImplementers default config values
        # Is Overriden by:
        #   * global-environment-defaults
        #   * step config
        #   * step environment config
        #   * step config runtime overrides
        sample-config-option-1: 'global default'

      # Dictionary of dictionaries where the first level keys are environment names and their
      # dictionary values are configuration defaults to use when invoking a step in the context
      # of that environment.
      #
      # NOTE: Environment names can be anything so long as they line up with the environment value
      # given to the `--environment` flag of the main tssc entry point.
      #global-environment-defaults:
        # Sample configuration for an environment named 'SAMPLE-ENV-1'.
        #
        # NOTE: Environment names can be anything so long as they line up with the environment value
        # given to the `--environment` flag of the main tssc entry point.
        #SAMPLE-ENV-1:
          # Sample config option that may differ from environment to environment.
          #sample-config-option-2: 'default for use in the SAMPLE-ENV-1 env"

        # Sample configuration for an environment named 'SAMPLE-ENV-2'.
        #
        # NOTE: Environment names can be anything so long as they line up with the environment value
        # given to the `--environment` flag of the main tssc entry point.
        #SAMPLE-ENV-2:
          # Sample config option that may differ from environment to environment.
          #sample-config-option-2: 'default for use in the SAMPLE-ENV-2 env"

      # Sample step config for step named SAMPLE-STEP-1
      SAMPLE-STEP-1:
      - implementer: SampleStep1Implementer1
        config:
          sample-config-option-3: 'value for sample-config-option-3 for use in this step'
        environment-config:
          SAMPLE-ENV-1:
            sample-config-option-4: 'value for use in this step in SAMPLE-ENV-1 environment'
          SAMPLE-ENV-2:
            sample-config-option-4: 'value for use in this step in SAMPLE-ENV-1 environment'

### Example Configuration Files

.. Note::
    Optional step configurations are listed commented out and with their default values.

** Example TSSC Config file for a Maven built Application **

    ---
    tssc-config:
      # Optional
      # List of decryptors to use to decrypt any encrypted configuration.
      config-decryptors:
      - implementer: SOPS
        #config:
        #  additional_sops_args: [
        #    '--any-valid-sops-cmd-arg-here=value',
        #    '--aws-profile=FOO'
        #  ]

      # Optional
      # Dictionary of configuration options which will be used in step configuration if that
      # step does not have a specific value for that configuration already or one is not
      # given by global-environment-defaults.
      global-defaults:
        # Required.
        # Name of the application the artifact built and deployed by this TSSC workflow is part of.
        application-name: ''

        # Required.
        # Name of the service this artifact built and deployed by this TSSC workflow implements as
        # part of the application it is a part of.
        service-name: ''

        # Optional.
<<<<<<< HEAD
        # Maven server settings for settings.xml file
        maven-servers:
        -  id: ''
           username: ''
           password: ''

        # Optional.
        # Maven repository settings for settings.xml file
        maven-repositories:
        - id: ''
          url: ''
          snapshots: ''
          releases: ''

        # Optional.
        # Maven mirror settings for settings.xml file
        maven-mirrors:
        - id: ''
          url: ''
          mirror-of: ''
=======
        # Dictionary of container registries to authenticate with.
        # Suggest putting in global configuration so it can be used for creating and pushing
        # images. But can also or instead be put in the individual steps if say different
        # registires are used for building images then pushing them.
        #container-registries:
        #  registry.redhat.io:
        #    username: account_number|acount_name
        #    password: encrypt_me
        #  registry.internal.example.xyz:
        #    username: team_name+project_name
        #    password: encrypt_me
>>>>>>> f5534859

      # Optional
      # Dictionary of dictionaries where the first level keys are environment names and their
      # dictionary values are configuration defaults to use when invoking a step in the context
      # of that environment.
      #
      # NOTE: Environment names can be anything so long as they line up with the environment value
      # given to the `--environment` flag of the main tssc entry point.
      global-environment-defaults:
        # Sample
        # Sample configuration for an environment named 'DEV'.
        #
        # NOTE: Environment names can be anything so long as they line up with the environment value
        # given to the `--environment` flag of the main tssc entry point.
        DEV:
          # Required
          kube-app-domain: ''

          #Optional
          #kube-api-token: ''

          #Optional
          #insecure-skip-tls-verify: 'true'

          # Required
          argocd-username: ''

          # Required
          argocd-password: ''

          # Required
          argocd-api: ''

          # Optional
          #argocd-sync-timeout-seconds: '60'

          # Optional
          #argocd-helm-chart-path: './'

        # Sample
        # Sample configuration for an environment named 'TEST'
        #
        # NOTE: Environment names can be anything so long as they line up with the environment value
        # given to the `--environment` flag of the main tssc entry point.
        TEST:
          # Required
          kube-app-domain: ''

          #Optional
          #kube-api-token: ''

          #Optional
          #insecure-skip-tls-verify: 'true'

          # Required
          argocd-username: ''

          # Required
          argocd-password: ''

          # Required
          argocd-api: ''

          # Optional
          #argocd-sync-timeout-seconds: '60'

          # Optional
          #argocd-helm-chart-path: './'

        # Sample
        # Sample configuration for an environment named 'PROD'
        #
        # NOTE: Environment names can be anything so long as they line up with the environment value
        # given to the `--environment` flag of the main tssc entry point.
        #PROD:
        # Sample
        # Sample parameter that may differ from environment to environment.
        #kube-api-uri: 'api.prod.myorg.xyz"

      generate-metadata:
      - implementer: Maven
        config: {
          # Optional.
          #pom-file: 'pom.xml'
        }

      - implementer: Git
        config: {
          # Optional.
          #repo-root: './'

          # Optional.
          #build-string-length: 7
        }

      - implementer: SemanticVersion

      tag-source:
      - implementer: Git
        config: {
          # Optional.
          # Will use current directory to determine URL if not specified.
          #url: None

          # Optional.
          #username: None

          # Optional.
          #password: None
        }

      static-code-analysis:
      - implementer: SonarQube
        config: {
          # Required.
          # URL to the sonarqube server
          url: ''

          # Optional.
          # Properties file in root folder (eg: sonar-project.properties)
          #properties: ''

          # Optional.
          #user: None

          # Optional.
          #password: None
        }

      unit-test:
      - implementer: Maven
        config: {
          # Optional.
          # fail-on-no-tests: true

          # Optional.
          # pom_file: 'pom.xml'
        }

      package:
      - implementer: Maven
        config: {
          # Optional.
          #pom-file: 'pom.xml'

          # Optional
          #artifact-extensions: ['jar', 'war', 'ear']

          # Optional
          #artifact-parent-dir: 'target'
        }

      push-artifacts:
      - implementer: Maven
        config: {
          # Required.
          # URL to the artifact repository to push the artifact to.
          maven-push-artifact-repo-url: ''

          # Required.
          # Id to the artifact repository to push the artifact to.
          maven-push-artifact-repo-id: ''

        }

      create-container-image:
      - implementer: Buildah
        config: {
          # Optional.
          #imagespecfile: 'Dockerfile'

          # Optional.
          #context: '.'

          # Optional.
          #tlsverify: true

          # Optional.
          #format: 'oci'
        }

      push-container-image:
      - implementer: Skopeo
        config: {
          destination: '' # Required. Container image repository destination to push image to
          #src-tls-verify: true # Optional
          #dest-tls-verify: true # Optional
        }

      # WARNING: not yet implemented
      container-image-unit-test: []

      container-image-static-compliance-scan:
      - implementer: OpenSCAP
        config:
          # Required
          scap-input-file: ''

          # Optional
          #log-level: 'Info'

      container-image-static-vulnerability-scan:
      # WARNING: not yet implemented
      - implementer: OpenSCAP
        config: {}

      deploy:
      - implementer: ArgoCD
        config:
          # argocd specific variables are set per environment above

          # Required
          helm-config-repo: ''

          # Optional
          #values-yaml-directory: './cicd/Deployment/'

          # Optional
          #value-yaml-template: 'values.yaml.j2'

          # Required
          git-email: ''

          # Optional
          #git-friendly-name: 'TSSC'

          # Optional
          #git-username: None

          # Optional
          #git-password: None

          # Any template parameters required by values.yaml.j2 can be listed below. Note dashes will
          # be converted to underscores to be compliant with the jinja template variable
          # specification
          readiness-probe-path: ''

      validate-environment-configuration:
      - implementer: ConfiglintFromArgocd
        config: {}
      - implementer: Configlint
        config: {
          # Optional.
          # Path to the rules file
          #rules: ''
        }

      uat:
      - implementer: Maven
        config: {}

      # WARNING: not yet implemented
      runtime-vulnerability-scan: []

      canary-test:
        # WARNING: not yet implemented
      - implementer: Selenium
        config: {}

      # WARNING: not yet implemented
      publish-workflow-results: []

** Example TSSC Config file for a NPM built Application **

    ---
    tssc-config:
      # Optional
      # List of decryptors to use to decrypt any encrypted configuration.
      config-decryptors:
      - implementer: SOPS
        #config:
        #  additional_sops_args: [
        #    '--any-valid-sops-cmd-arg-here=value',
        #    '--aws-profile=FOO'
        #  ]

      # Optional
      # Dictionary of configuration options which will be used in step configuration if that
      # step does not have a specific value for that configuration already or one is not
      # given by global-environment-defaults.
      global-defaults:
        # Required.
        # Name of the application the artifact built and deployed by this TSSC workflow is part of.
        application-name: ''

        # Required.
        # Name of the service this artifact built and deployed by this TSSC workflow implements as
        # part of the application it is a part of.
        service-name: ''

        # Optional.
        # Dictionary of container registries to authenticate with.
        # Suggest putting in global configuration so it can be used for creating and pushing
        # images. But can also or instead be put in the individual steps if say different
        # registires are used for building images then pushing them.
        #container-registries:
        #  registry.redhat.io:
        #    username: account_number|acount_name
        #    password: encrypt_me
        #  registry.internal.example.xyz:
        #    username: team_name+project_name
        #    password: encrypt_me

      # Optional
      # Dictionary of dictionaries where the first level keys are environment names and their
      # dictionary values are configuration defaults to use when invoking a step in the context
      # of that environment.
      #
      # NOTE: Environment names can be anything so long as they line up with the environment value
      # given to the `--environment` flag of the main tssc entry point.
      global-environment-defaults:
        # Optional Sample
        # Sample configuration for an environment named 'DEV'.
        #
        # NOTE: Environment names can be anything so long as they line up with the environment value
        # given to the `--environment` flag of the main tssc entry point.
        DEV:
          # Required
          kube-app-domain: ''

          #Optional
          #kube-api-token: ''

          #Optional
          #insecure-skip-tls-verify: 'true'

          # Required
          argocd-username: ''

          # Required
          argocd-password: ''

          # Required
          argocd-api: ''

          # Optional
          #argocd-sync-timeout-seconds: '60'

          # Optional
          #argocd-helm-chart-path: './'

        # Sample
        # Sample configuration for an environment named 'TEST'
        #
        # NOTE: Environment names can be anything so long as they line up with the environment value
        # given to the `--environment` flag of the main tssc entry point.
        TEST:
          # Required
          kube-app-domain: ''

          #Optional
          #kube-api-token:

          #Optional
          #insecure-skip-tls-verify: 'true'

          # Required
          argocd-username: ''

          # Required
          argocd-password: ''

          # Required
          argocd-api: ''

          # Optional
          #argocd-sync-timeout-seconds: '60'

          # Optional
          #argocd-helm-chart-path: './'

        # Sample
        # Sample configuration for an environment named 'PROD'
        #
        # NOTE: Environment names can be anything so long as they line up with the environment value
        # given to the `--environment` flag of the main tssc entry point.
        #PROD:
        # Sample
        # Sample parameter that may differ from environment to environment.
        #kube-api-uri: 'api.prod.myorg.xyz"

      generate-metadata:
      # WARNING: not yet implemented
      - implementer: NPM
        config: {}

      - implementer: Git
        config: {
          # Optional.
          #repo-root: './'

          # Optional.
          #build-string-length: 7
        }

      - implementer: SemanticVersion

      tag-source:
      - implementer: Git
        config: {
          # Optional.
          # Will use current directory to determine URL if not specified.
          #url: None

          # Optional.
          #username: None

          # Optional.
          #password: None
        }

      static-code-analysis:
      - implementer: SonarQube
        config: {
          # Required.
          # URL to the sonarqube server
          url: ''

          # Optional.
          # Properties file in root folder (eg: sonar-project.properties)
          #properties: ''

          # Optional.
          #user: None

          # Optional.
          #password: None
        }

      package:
      # WARNING: not yet implemented
      - implementer: NPM
        config: {}

      unit-test:
      # WARNING: not yet implemented
      - implementer: NPM
        config: {}

      push-artifacts:
      # WARNING: not yet implemented
      - implementer: NPM
        config: {}

      create-container-image:
      - implementer: Buildah
        config: {
          # Optional.
          #imagespecfile: 'Dockerfile'

          # Optional.
          #context: '.'

          # Optional.
          #tlsverify: true

          # Optional.
          #format: 'oci'
        }

      push-container-image:
      - implementer: Skopeo
        config: {
          destination: '' # Required. Container image repository destination to push image to
          #src-tls-verify: true # Optional
          #dest-tls-verify: true # Optional
        }

      # WARNING: not yet implemented
      container-image-unit-test: []

      container-image-static-compliance-scan:
      - implementer: OpenSCAP
        config:
          # Required
          scap-input-file: ''

          # Optional
          #log-level: 'Info'

      container-image-static-vulnerability-scan:
      # WARNING: not yet implemented
      - implementer: OpenSCAP
        config: {}

      deploy:
      - implementer: ArgoCD
        config:
          # argocd specific variables are set per environment above

          # Required
          helm-config-repo: ''

          # Optional
          #values-yaml-directory: './cicd/Deployment/'

          # Optional
          #value-yaml-template: 'values.yaml.j2'

          # Optional
          #argocd-helm-chart-path: './'

          # Required
          git-email: ''

          # Optional
          #git-friendly-name: 'TSSC'

          # Optional
          #git-username: None

          # Optional
          #git-password: None

          # Any template parameters required by values.yaml.j2 can be listed below.
          # Note dashes will be converted to underscores to be compliant with the jinja
          # template variable specification
          readiness-probe-path: ''

      uat:
      - implementer: Maven
        config: {}

      # WARNING: not yet implemented
      runtime-vulnerability-scan: []

      canary-test:
        # WARNING: not yet implemented
      - implementer: Selenium
        config: {}

      # WARNING: not yet implemented
      publish-workflow-results: []

Examples
--------

Getting Help

>>> python -m tssc --help


Example Running the 'generate-metadata' step

>>> python -m tssc
...     --config=my-app-tssc-config.yml
...     --results-file=my-app-tssc-results.yml
...     --step=generate-metadata

"""

import __main__
from .step_implementer import StepImplementer, DefaultSteps
from .factory import TSSCFactory
from .exceptions import TSSCException

__all__ = [
    'config',
    'factory',
    'exceptions',
    'step_implementer',
    'utils'
]<|MERGE_RESOLUTION|>--- conflicted
+++ resolved
@@ -153,7 +153,6 @@
         service-name: ''
 
         # Optional.
-<<<<<<< HEAD
         # Maven server settings for settings.xml file
         maven-servers:
         -  id: ''
@@ -174,7 +173,7 @@
         - id: ''
           url: ''
           mirror-of: ''
-=======
+          
         # Dictionary of container registries to authenticate with.
         # Suggest putting in global configuration so it can be used for creating and pushing
         # images. But can also or instead be put in the individual steps if say different
@@ -186,7 +185,6 @@
         #  registry.internal.example.xyz:
         #    username: team_name+project_name
         #    password: encrypt_me
->>>>>>> f5534859
 
       # Optional
       # Dictionary of dictionaries where the first level keys are environment names and their
